--- conflicted
+++ resolved
@@ -153,13 +153,6 @@
     "toarray.long" in forAll { c: Chunk[Long] => checkToArray(c) }
     "toarray.unspecialized" in forAll { c: Chunk[Int] => checkToArray(c) }
 
-<<<<<<< HEAD
-    "map.boolean => byte" in forAll { c: Chunk[Boolean] =>
-      (c map { b => if (b) 0.toByte else 1.toByte }).toArray shouldBe (c.toArray map { b => if (b) 0.toByte else 1.toByte })
-    }
-
-    "map.long => long" in forAll { c: Chunk[Long] => (c map (1 +)).toArray shouldBe (c.toArray map (1 +)) }
-=======
     def checkConcat[A, T: ClassTag](cs: Seq[Chunk[A]]) = {
       val result = Chunk.concat(cs)
       result.toVector shouldBe cs.foldLeft(Vector.empty[A])(_ ++ _.toVector)
@@ -171,6 +164,11 @@
     "concat.bytes" in forAll { cs: List[Chunk[Byte]] => checkConcat[Byte, Chunk.Bytes](cs) }
     "concat.doubles" in forAll { cs: List[Chunk[Double]] => checkConcat[Double, Chunk.Doubles](cs) }
     "concat.longs" in forAll { cs: List[Chunk[Long]] => checkConcat[Long, Chunk.Longs](cs) }
->>>>>>> 480799bd
+
+    "map.boolean => byte" in forAll { c: Chunk[Boolean] =>
+      (c map { b => if (b) 0.toByte else 1.toByte }).toArray shouldBe (c.toArray map { b => if (b) 0.toByte else 1.toByte })
+    }
+
+    "map.long => long" in forAll { c: Chunk[Long] => (c map (1 +)).toArray shouldBe (c.toArray map (1 +)) }
   }
 }