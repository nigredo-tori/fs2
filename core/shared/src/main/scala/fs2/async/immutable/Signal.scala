--- conflicted
+++ resolved
@@ -1,19 +1,11 @@
 package fs2.async.immutable
 
-<<<<<<< HEAD
-import cats.Functor
-import cats.effect.Concurrent
-
-import fs2.Stream
-=======
 import cats.data.OptionT
 
-import scala.concurrent.ExecutionContext
 import cats.{Applicative, Functor}
-import cats.effect.Effect
+import cats.effect.Concurrent
 import cats.implicits._
 import fs2.{Pull, Stream}
->>>>>>> b730f96d
 
 /** Data type of a single value of type `A` that can be read in the effect `F`. */
 abstract class Signal[F[_], A] { self =>
@@ -47,8 +39,7 @@
 object Signal extends SignalLowPriorityImplicits {
 
   implicit def applicativeInstance[F[_]](
-      implicit effectEv: Effect[F],
-      ec: ExecutionContext
+      implicit F: Concurrent[F]
   ): Applicative[Signal[F, ?]] =
     new Applicative[Signal[F, ?]] {
       override def map[A, B](fa: Signal[F, A])(f: A => B): Signal[F, B] = Signal.map(fa)(f)
@@ -68,8 +59,7 @@
     }
 
   private def nondeterministicZip[F[_], A0, A1](xs: Stream[F, A0], ys: Stream[F, A1])(
-      implicit effectEv: Effect[F],
-      ec: ExecutionContext
+      implicit F: Concurrent[F]
   ): Stream[F, (A0, A1)] = {
     type PullOutput = (A0, A1, Stream[F, A0], Stream[F, A1])
     val firstPull = for {
