--- conflicted
+++ resolved
@@ -1,11 +1,7 @@
 package fs2
 
-<<<<<<< HEAD
 import cats.effect.Sync
-import fs2.internal.{ Algebra, Free, LinkedSet }
-=======
 import fs2.internal.{ Algebra, Free }
->>>>>>> f7254aa7
 
 /**
  * A `p: Pull[F,O,R]` reads values from one or more streams, returns a
