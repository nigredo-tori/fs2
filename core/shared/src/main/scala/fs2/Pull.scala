package fs2

import cats._
<<<<<<< HEAD
import cats.implicits._
=======
import cats.arrow.FunctionK
>>>>>>> dd0c664d
import cats.effect._

/**
  * A `p: Pull[F,O,R]` reads values from one or more streams, outputs values of type `O`,
  * and returns a result of type `R`.
  *
  * Any resources acquired by `p` are registered in the active scope and released when that
  * scope is closed. Converting a pull to a stream via `p.stream` introduces a scope.
  *
  * Laws:
  *
  * `Pull` forms a monad in `R` with `pure` and `flatMap`:
  *   - `pure >=> f == f`
  *   - `f >=> pure == f`
  *   - `(f >=> g) >=> h == f >=> (g >=> h)`
  * where `f >=> g` is defined as `a => a flatMap f flatMap g`
  *
  * `raiseError` is caught by `handleErrorWith`:
  *   - `handleErrorWith(raiseError(e))(f) == f(e)`
  */
sealed trait Pull[+F[_], +O, +R] extends Serializable { self =>

  /**
    * Used during compilation of a pull to make progress. A single step of a pull
    * results in either:
    *  - reaching the end of the pull, represented by a 'Left(r)'
    *  - emission of a chunk of 0 or more output values along with a new pull representing the rest of the computation
    */
  protected def step[F2[x] >: F[x]: Sync, O2 >: O, R2 >: R](
      scope: Scope[F2]): F2[StepResult[F2, O2, R2]]

  /** Checks if the scope has been interrupted before running the `ifNotInterrupted` task. */
  protected def checkForInterrupt[F2[x] >: F[x]: Sync, O2 >: O, R2 >: R](scope: Scope[F2])(
      ifNotInterrupted: F2[StepResult[F2, O2, R2]]): F2[StepResult[F2, O2, R2]] =
    scope.isInterrupted.flatMap {
      case None    => ifNotInterrupted
      case Some(e) => StepResult.interrupted(e).pure[F2]
    }

  /** Alias for `map(_ => r2)`. */
  final def as[R2](r2: R2): Pull[F, O, R2] = map(_ => r2)

  /** Returns a pull with the result wrapped in `Right`, or an error wrapped in `Left` if the pull has failed. */
  final def attempt: Pull[F, O, Either[Throwable, R]] =
    map(r => Right(r): Either[Throwable, R]).handleErrorWith(t =>
      Pull.pure(Left(t): Either[Throwable, R]))

  /** Compiles a pull to an effectful value using a chunk based fold. */
  private[fs2] final def compile[F2[x] >: F[x], R2 >: R, S](initial: S)(f: (S, Chunk[O]) => S)(
      implicit F: Sync[F2]): F2[(S, Option[R2])] =
    compileAsResource[F2, R2, S](initial)(f).use(F.pure)

  /**
    * Compiles a pull to an effectful resource using a chunk based fold.
    *
    * A root scope is allocated as a resource and used during pull compilation. The lifetime of
    * the root scope is tied to the returned resource, allowing root scope lifetime extension
    * via methods on `Resource` such as `use`.
    */
  private[fs2] final def compileAsResource[F2[x] >: F[x], R2 >: R, S](initial: S)(
      f: (S, Chunk[O]) => S)(implicit F: Sync[F2]): Resource[F2, (S, Option[R2])] =
    Resource
      .makeCase(F.delay(Scope.unsafe[F2](None, None)))((scope, ec) => scope.closeAndThrow(ec))
      .flatMap { scope =>
        def resourceEval[A](fa: F2[A]): Resource[F2, A] =
          Resource.suspend(fa.map(a => a.pure[Resource[F2, ?]]))
        resourceEval(compileWithScope[F2, R2, S](scope, initial)(f))
      }

  /**
    * Compiles this pull to an effectful value using a chunk based fols and the supplied scope
    * for resource tracking.
    */
  private def compileWithScope[F2[x] >: F[x]: Sync, R2 >: R, S](scope: Scope[F2], initial: S)(
      f: (S, Chunk[O]) => S): F2[(S, Option[R2])] =
    step[F2, O, R2](scope).flatMap {
      case StepResult.Output(_, hd, tl) =>
        tl.compileWithScope[F2, R2, S](scope, f(initial, hd))(f)
      case StepResult.Done(r) => (initial, Some(r: R2): Option[R2]).pure[F2]
      case StepResult.Interrupted(err) =>
        err match {
          case None    => Sync[F2].pure((initial, None))
          case Some(e) => Sync[F2].raiseError(e)
        }
    }

  /** Lifts this pull to the specified effect type. */
  final def covary[F2[x] >: F[x]]: Pull[F2, O, R] = this

  /** Lifts this pull to the specified effect type, output type, and result type. */
  final def covaryAll[F2[x] >: F[x], O2 >: O, R2 >: R]: Pull[F2, O2, R2] = this

  /** Lifts this pull to the specified output type. */
  final def covaryOutput[O2 >: O]: Pull[F, O2, R] = this

  /** Lifts this pull to the specified result type. */
  final def covaryResult[R2 >: R]: Pull[F, O, R2] = this

  // Note: private because this is unsound in presence of uncons, but safe when used from Stream#translate
  private[fs2] def translate[F2[x] >: F[x], G[_]](f: F2 ~> G): Pull[G, O, R]

  /** Applies the result of this pull to `f` and returns the result. */
  def flatMap[F2[x] >: F[x], R2, O2 >: O](f: R => Pull[F2, O2, R2]): Pull[F2, O2, R2] =
    flatMap_(f)(0)

  private def flatMap_[F2[x] >: F[x], R2, O2 >: O](f: R => Pull[F2, O2, R2])(
      depth: Int): Pull[F2, O2, R2] =
    new Pull[F2, O2, R2] {
      protected def step[F3[x] >: F2[x]: Sync, O3 >: O2, R3 >: R2](
          scope: Scope[F3]): F3[StepResult[F3, O3, R3]] =
        checkForInterrupt[F3, O3, R3](scope) {
          self.step(scope).flatMap {
            case StepResult.Output(scope, hd, tl) =>
              StepResult.output[F3, O3, R3](scope, hd, tl.flatMap(f)).pure[F3]
            case StepResult.Done(r) => f(r).step(scope)
            case StepResult.Interrupted(err) =>
              StepResult.interrupted[F3, O3, R3](err).pure[F3]
          }
        }

      private[fs2] def translate[F3[x] >: F2[x], G[_]](g: F3 ~> G): Pull[G, O2, R2] =
        self.translate(g).flatMap(r => f(r).translate(g))

      override def flatMap[F3[x] >: F2[x], R3, O3 >: O2](
          g: R2 => Pull[F3, O3, R3]): Pull[F3, O3, R3] =
        if (depth < Pull.MaxDepth) self.flatMap_(r => f(r).flatMap_(g)(depth))(depth + 1)
        else super.flatMap(g)

      override def toString = s"FlatMap($self, $f)"
    }

  /** Alias for `flatMap(_ => that)`. */
  final def >>[F2[x] >: F[x], O2 >: O, R2](that: => Pull[F2, O2, R2]): Pull[F2, O2, R2] =
    flatMap(_ => that)

  /**
    * Maps the supplied function over the *outputs* of this pull and concatenates all the results.
    * The result type of this pull, and of each mapped pull, must be unit.
    */
  def flatMapOutput[F2[x] >: F[x], O2](f: O => Pull[F2, O2, Unit])(
      implicit ev: R <:< Unit): Pull[F2, O2, Unit] =
    flatMapOutput_(f)(0)

  def flatMapOutput_[F2[x] >: F[x], O2](f: O => Pull[F2, O2, Unit])(depth: Int)(
      implicit ev: R <:< Unit): Pull[F2, O2, Unit] =
    new Pull[F2, O2, Unit] {

      protected def step[F3[x] >: F2[x]: Sync, O3 >: O2, R2 >: Unit](
          scope: Scope[F3]): F3[StepResult[F3, O3, R2]] =
        checkForInterrupt[F3, O3, R2](scope) {
          self.step(scope).flatMap {
            case StepResult.Output(scope, hd, tl) =>
              tl match {
                case _: Pull.Result[_] if hd.size == 1 =>
                  // nb: If tl is Pure, there's no need to propagate flatMap through the tail. Hence, we
                  // check if hd has only a single element, and if so, process it directly instead of folding.
                  // This allows recursive infinite streams of the form `def s: Stream[Pure,O] = Stream(o).flatMap { _ => s }`
                  f(hd(0)).step(scope)
                case _ =>
                  def go(idx: Int): Pull[F3, O2, Unit] =
                    if (idx == hd.size) tl.flatMapOutput(f)
                    else f(hd(idx)) >> go(idx + 1)
                  go(0).step(scope)
              }
            case StepResult.Done(_) => StepResult.done[F3, O3, R2](()).pure[F3]
            case StepResult.Interrupted(err) =>
              StepResult.interrupted[F3, O3, R2](err).pure[F3]
          }
        }

      private[fs2] def translate[F3[x] >: F2[x], G[_]](g: F3 ~> G): Pull[G, O2, Unit] =
        self.translate(g).flatMapOutput[G, O2](o => f(o).translate(g))

      override def flatMapOutput[F3[x] >: F2[x], O3](g: O2 => Pull[F3, O3, Unit])(
          implicit ev2: Unit <:< Unit): Pull[F3, O3, Unit] =
        if (depth < Pull.MaxDepth)
          self.flatMapOutput_(o => f(o).flatMapOutput_(g)(depth))(depth + 1)
        else super.flatMapOutput(g)

      override def toString = s"FlatMapOutput($self, $f)"
    }

  /** If `this` terminates with `Pull.raiseError(e)`, invoke `h(e)`. */
  def handleErrorWith[F2[x] >: F[x], O2 >: O, R2 >: R](
      h: Throwable => Pull[F2, O2, R2]): Pull[F2, O2, R2] =
    handleErrorWith_(h)(0)

  private def handleErrorWith_[F2[x] >: F[x], O2 >: O, R2 >: R](h: Throwable => Pull[F2, O2, R2])(
      depth: Int): Pull[F2, O2, R2] = new Pull[F2, O2, R2] {

    protected def step[F3[x] >: F2[x]: Sync, O3 >: O2, R3 >: R2](
        scope: Scope[F3]): F3[StepResult[F3, O3, R3]] =
      self
        .step[F3, O3, R3](scope)
        .map {
          case StepResult.Output(scope, hd, tl) =>
            StepResult.output[F3, O3, R3](scope, hd, tl.handleErrorWith(h))
          case StepResult.Done(r) => StepResult.done[F3, O3, R3](r)
          case StepResult.Interrupted(err) =>
            StepResult.interrupted[F3, O3, R3](err)
        }
        .handleErrorWith(t => h(t).step[F3, O3, R3](scope))

    private[fs2] def translate[F3[x] >: F2[x], G[_]](f: F3 ~> G): Pull[G, O2, R2] =
      self.translate(f).handleErrorWith(t => h(t).translate(f))

    override def handleErrorWith[F3[x] >: F2[x], O3 >: O2, R3 >: R2](
        i: Throwable => Pull[F3, O3, R3]): Pull[F3, O3, R3] =
      if (depth < Pull.MaxDepth)
        self.handleErrorWith_(t => h(t).handleErrorWith_(i)(depth))(depth + 1)
      else super.handleErrorWith(i)

    override def toString = s"HandleErrorWith($self, $h)"
  }

  /** Applies the result of this pull to `f` and returns the result in a new `Pull`. */
  def map[R2](f: R => R2): Pull[F, O, R2] = flatMap(r => Pull.pure(f(r)))

  /** Applies the outputs of this pull to `f` and returns the result in a new `Pull`. */
  def mapOutput[O2](f: O => O2): Pull[F, O2, R] = new Pull[F, O2, R] {
    protected def step[F2[x] >: F[x]: Sync, O3 >: O2, R2 >: R](
        scope: Scope[F2]): F2[StepResult[F2, O3, R2]] =
      self.step(scope).map {
        case StepResult.Output(scope, hd, tl) =>
          StepResult.output(scope, hd.map(f), tl.mapOutput(f))
        case StepResult.Done(r)          => StepResult.done(r)
        case StepResult.Interrupted(err) => StepResult.interrupted(err)
      }
    private[fs2] def translate[F2[x] >: F[x], G[_]](g: F2 ~> G): Pull[G, O2, R] =
      self.translate(g).mapOutput(f)
  }

  /** Run `p2` after `this`, regardless of errors during `this`, then reraise any errors encountered during `this`. */
  def onComplete[F2[x] >: F[x], O2 >: O, R2 >: R](p2: => Pull[F2, O2, R2]): Pull[F2, O2, R2] =
    handleErrorWith(e => p2 >> Pull.raiseErrorForce(e)) >> p2

  /** Tracks any resources acquired during this pull and releases them when the pull completes. */
  def scope: Pull[F, O, R] = new Pull[F, O, R] {
    protected def step[F2[x] >: F[x], O2 >: O, R2 >: R](scope: Scope[F2])(
        implicit F: Sync[F2]): F2[StepResult[F2, O2, R2]] =
      scope
        .open(None)
        .flatMap(childScope => self.stepWith(childScope.id, None).step(childScope))

    private[fs2] def translate[F2[x] >: F[x], G[_]](f: F2 ~> G): Pull[G, O, R] =
      self.translate(f).scope

    override def toString = s"Scope($self)"
  }

  private[fs2] def interruptScope[F2[x] >: F[x]](implicit F: Concurrent[F2]): Pull[F2, O, Unit] =
    new Pull[F2, O, Unit] {
      protected def step[F3[x] >: F2[x], O2 >: O, R2 >: Unit](scope: Scope[F3])(
          implicit F: Sync[F3]): F3[StepResult[F3, O2, R2]] =
        scope
          .open(Some(F).asInstanceOf[Option[Concurrent[F3]]])
          .flatMap(childScope => self.void.stepWith(childScope.id, Some(())).step(childScope))

      private[fs2] def translate[F3[x] >: F2[x], G[_]](f: F3 ~> G): Pull[G, O, Unit] =
        // We don't have a Concurrent[G] instance here so we convert the interruptScope to a regular scope
        // This is what happened in 1.0 as well, though it was hidden a bit by the TranslateInterrupt type class
        self.void.translate(f).scope

      override def toString = s"InterruptScope($F, $self)"
    }

  private[fs2] def stepWith[R2 >: R](scopeId: Token, onInterrupt: Option[R2]): Pull[F, O, R2] =
    new Pull[F, O, R2] {
      protected def step[F2[x] >: F[x], O2 >: O, R3 >: R2](scope: Scope[F2])(
          implicit F: Sync[F2]): F2[StepResult[F2, O2, R3]] =
        scope.findScope(scopeId).map(_.map(_ -> true).getOrElse(scope -> false)).flatMap {
          case (scope, closeAfterUse) =>
            F.bracketCase((self: Pull[F2, O2, R3]).step(scope)) {
              case StepResult.Output(scope, hd, tl) =>
                StepResult.output[F2, O2, R3](scope, hd, tl.stepWith(scopeId, onInterrupt)).pure[F2]
              case StepResult.Done(r) =>
                if (closeAfterUse)
                  scope
                    .closeAndThrow(ExitCase.Completed)
                    .as(StepResult.done[F2, O2, R3](r))
                else StepResult.done[F2, O2, R3](r).pure[F2]
              case StepResult.Interrupted(err) =>
                val result: F2[StepResult[F2, O2, R3]] = onInterrupt match {
                  case None => StepResult.interrupted[F2, O2, R3](err).pure[F2]
                  case Some(r) =>
                    err match {
                      case None    => StepResult.done[F2, O2, R3](r).pure[F2]
                      case Some(e) => F.raiseError(e)
                    }
                }
                if (closeAfterUse) scope.closeAndThrow(ExitCase.Canceled) >> result
                else result
            } {
              case (_, ExitCase.Completed) => F.unit
              case (_, other)              => if (closeAfterUse) scope.closeAndThrow(other) else F.unit
            }
        }

      private[fs2] def translate[F2[x] >: F[x], G[_]](f: F2 ~> G): Pull[G, O, R2] =
        self.translate(f).stepWith(scopeId, onInterrupt)

      override def toString = s"StepWith($self, $scopeId)"
    }

  /** Interpret this `Pull` to produce a `Stream`. The result type `R` is discarded. */
  def stream(implicit ev: R <:< Unit): Stream[F, O] = {
    val _ = ev
    Stream.fromPull(this.asInstanceOf[Pull[F, O, Unit]].scope)
  }

  /**
    * Like [[stream]] but no scope is inserted around the pull, resulting in any resources being
    * promoted to the current scope of the stream, extending the resource lifetime. Typically used
    * as a performance optimization, where resource lifetime can be extended in exchange for faster
    * execution.
    *
    * Caution: this can result in resources with greatly extended lifecycles if the pull
    * discards parts of the stream from which it was created. This could lead to memory leaks
    * so be very careful when using this function. For example, a pull that emits the first element
    * and discards the tail could discard the release of one or more resources that were acquired
    * in order to produce the first element. Normally, these resources would be registered in the
    * scope generated by the pull-to-stream conversion and hence released as part of that scope
    * closing but when using `streamNoScope`, they get promoted to the current stream scope,
    * which may be infinite in the worst case.
    */
  def streamNoScope(implicit ev: R <:< Unit): Stream[F, O] = {
    val _ = ev
    Stream.fromPull(this.asInstanceOf[Pull[F, O, Unit]])
  }

  /**
    * Steps this pull and returns the result as the result of a new pull.
    * Note: this operation is private as `translate` is unsound.
    */
  private[fs2] def uncons: Pull[F, INothing, Either[R, (Chunk[O], Pull[F, O, R])]] =
    new Pull[F, INothing, Either[R, (Chunk[O], Pull[F, O, R])]] {

      protected def step[F2[x] >: F[x], O2 >: INothing, R2 >: Either[R, (Chunk[O], Pull[F, O, R])]](
          scope: Scope[F2])(implicit F: Sync[F2]): F2[StepResult[F2, O2, R2]] =
        self.step(scope).map {
          case StepResult.Output(scope, hd, tl) =>
            StepResult.done[F2, O2, R2](Right((hd, tl)).asInstanceOf[R2])
          case StepResult.Done(r) => StepResult.done[F2, O2, R2](Left(r))
          case StepResult.Interrupted(err) =>
            StepResult.interrupted[F2, O2, R2](err)
        }

      private[fs2] def translate[F2[x] >: F[x], G[_]](
          f: F2 ~> G): Pull[G, INothing, Either[R, (Chunk[O], Pull[F, O, R])]] = {
        val p: Pull[G, O, R] = self.translate(f)
        val q: Pull[G, INothing, Either[R, (Chunk[O], Pull[G, O, R])]] = p.uncons.map {
          case Right((hd, tl)) => Right((hd, tl.suppressTranslate))
          case Left(r)         => Left(r)
        }
        q.asInstanceOf[Pull[G, INothing, Either[R, (Chunk[O], Pull[F, O, R])]]]
      }

      override def toString = s"Uncons($self)"
    }

  /** Suppresses future calls to `translate`. Used in the implementation of [[uncons]]. */
  private def suppressTranslate: Pull[F, O, R] = new Pull[F, O, R] {
    protected def step[F2[x] >: F[x], O2 >: O, R2 >: R](scope: Scope[F2])(
        implicit F: Sync[F2]): F2[StepResult[F2, O2, R2]] =
      self.step(scope)

    private[fs2] def translate[F2[x] >: F[x], G[_]](f: F2 ~> G): Pull[G, O, R] =
      self.asInstanceOf[Pull[G, O, R]]

    override def toString = s"SuppressTranslate($self)"
  }

  /** Replaces the result of this pull with a unit. */
  def void: Pull[F, O, Unit] = map(_ => ())
}

object Pull extends PullInstancesLowPriority {

  private final val MaxDepth = 24

  /**
    * Acquire a resource within a `Pull`. The cleanup action will be run at the end
    * of the scope which executes the returned `Pull`. The acquired
    * resource is returned as the result value of the pull.
    */
  def acquire[F[_], R](resource: F[R])(release: R => F[Unit]): Pull[F, INothing, R] =
    acquireCase(resource)((r, ec) => release(r))

  /** Like [[acquire]] but the release function is given an `ExitCase[Throwable]`. */
  def acquireCase[F[_], R](resource: F[R])(
      release: (R, ExitCase[Throwable]) => F[Unit]): Pull[F, INothing, R] =
    new Pull[F, INothing, R] {

      protected def step[F2[x] >: F[x], O2 >: INothing, R2 >: R](scope: Scope[F2])(
          implicit F: Sync[F2]): F2[StepResult[F2, O2, R2]] =
        scope.acquire(resource, release).flatMap {
          case Right(rt) => F.pure(StepResult.done(rt))
          case Left(t)   => F.raiseError(t)
        }

      private[fs2] def translate[F2[x] >: F[x], G[_]](f: F2 ~> G): Pull[G, INothing, R] =
        acquireCase[G, R](f(resource))((r, ec) => f(release(r, ec)))

      override def toString = s"Acquire($resource, $release)"
    }

  /**
    * Like [[eval]] but if the effectful value fails, the exception is returned in a `Left`
    * instead of failing the pull.
    */
  def attemptEval[F[_], R](fr: F[R]): Pull[F, INothing, Either[Throwable, R]] =
    eval(fr)
      .map(r => Right(r): Either[Throwable, R])
      .handleErrorWith(t => pure[F, Either[Throwable, R]](Left(t)))

  /** The completed `Pull`. Reads and outputs nothing. */
  val done: Pull[Pure, INothing, Unit] = pure(())

  /** Evaluates the supplied effectful value and returns the result. */
  def eval[F[_], R](fr: F[R]): Pull[F, INothing, R] = new Pull[F, INothing, R] {
    protected def step[F2[x] >: F[x]: Sync, O2 >: INothing, R2 >: R](
        scope: Scope[F2]): F2[StepResult[F2, O2, R2]] =
      checkForInterrupt[F2, O2, R2](scope) {
        scope.interruptibleEval(fr).flatMap {
          case Right(res) =>
            res.fold(Sync[F2].raiseError(_), r => StepResult.done[F2, O2, R2](r).pure[F2])
          case Left(err) => StepResult.interrupted(err).pure[F2]
        }
      }
    private[fs2] def translate[F2[x] >: F[x], G[_]](f: F2 ~> G): Pull[G, INothing, R] =
      eval(f(fr))
    override def toString = s"Eval($fr)"
  }

  /**
    * Lifts an Either[Throwable, A] to an effectful Pull[F, A, Unit].
    *
    * @example {{{
    * scala> import cats.effect.IO, scala.util.Try
    * scala> Pull.fromEither[IO](Right(42)).stream.compile.toList.unsafeRunSync()
    * res0: List[Int] = List(42)
    * scala> Try(Pull.fromEither[IO](Left(new RuntimeException)).stream.compile.toList.unsafeRunSync())
    * res1: Try[List[INothing]] = Failure(java.lang.RuntimeException)
    * }}}
    */
  def fromEither[F[_]]: PartiallyAppliedFromEither[F] = new PartiallyAppliedFromEither[F]

  final class PartiallyAppliedFromEither[F[_]] {
    def apply[A](either: Either[Throwable, A])(implicit ev: RaiseThrowable[F]): Pull[F, A, Unit] =
      either.fold(Pull.raiseError[F], Pull.output1)
  }

  /** Creates a pull that returns the current scope as its result. */
  private[fs2] def getScope[F[_]]: Pull[F, INothing, Scope[F]] = new Pull[F, INothing, Scope[F]] {

    protected def step[F2[x] >: F[x]: Sync, O2 >: INothing, R2 >: Scope[F]](
        scope: Scope[F2]): F2[StepResult[F2, O2, R2]] =
      StepResult.done[F2, O2, R2](scope.asInstanceOf[Scope[F]]).pure[F2]

    private[fs2] def translate[F2[x] >: F[x], G[_]](f: F2 ~> G): Pull[G, INothing, Scope[F]] =
      getScope[G].asInstanceOf[Pull[G, INothing, Scope[F]]]

    override def toString = "GetScope"
  }

  /**
    * Repeatedly uses the output of the pull as input for the next step of the pull.
    * Halts when a step terminates with `None` or `Pull.raiseError`.
    */
  def loop[F[_], O, R](using: R => Pull[F, O, Option[R]]): R => Pull[F, O, Option[R]] =
    r => using(r).flatMap { _.map(loop(using)).getOrElse(Pull.pure(None)) }

  /** Creates a pull that outputs a single value and returns a unit. */
  def output1[F[x] >: Pure[x], O](o: O): Pull[F, O, Unit] = new Output(Chunk.singleton(o))

  /** Creates a pull that outputs a single chunk and returns a unit. */
  def output[F[x] >: Pure[x], O](os: Chunk[O]): Pull[F, O, Unit] =
    if (os.isEmpty) done else new Output(os)

  private final class Output[O](os: Chunk[O]) extends Pull[Pure, O, Unit] {
    protected def step[F2[x] >: Pure[x], O2 >: O, R2 >: Unit](scope: Scope[F2])(
        implicit F: Sync[F2]): F2[StepResult[F2, O2, R2]] =
      F.pure(StepResult.Output(scope, os, done))
    private[fs2] def translate[F2[x] >: Pure[x], G[_]](f: F2 ~> G): Pull[G, O, Unit] = this
    override def toString = s"Output($os)"
  }

  /** Pull that outputs nothing and has result of `r`. */
  def pure[F[x] >: Pure[x], R](r: R): Pull[F, INothing, R] = new Result[R](r)

  private[fs2] final class Result[R](r: R) extends Pull[Pure, INothing, R] {
    protected def step[F2[x] >: Pure[x], O2 >: INothing, R2 >: R](scope: Scope[F2])(
        implicit F: Sync[F2]): F2[StepResult[F2, O2, R2]] =
      F.pure(StepResult.done(r))
    private[fs2] def translate[F2[x] >: Pure[x], G[_]](f: F2 ~> G): Pull[G, INothing, R] = this
    override def toString = s"Result($r)"
  }

  /**
    * Creates a pull that outputs nothing and fails with the given error.
    *
    * The `F` type must be explicitly provided (e.g., via `raiseError[IO]` or `raiseError[Fallible]`).
    */
  def raiseError[F[_]: RaiseThrowable](err: Throwable): Pull[F, INothing, INothing] =
    new RaiseError(err)

  /**
    * Alternative to `raiseError` which does not require a `RaiseThrowable` constraint on `F`.
    * Used internal to propagate caught errors.
    */
  private[fs2] def raiseErrorForce[F[_]](err: Throwable): Pull[F, INothing, INothing] =
    new RaiseError(err)

  private final class RaiseError[F[_]](err: Throwable) extends Pull[F, INothing, INothing] {
    protected def step[F2[x] >: F[x], O2 >: INothing, R2 >: INothing](scope: Scope[F2])(
        implicit F: Sync[F2]): F2[StepResult[F2, O2, R2]] =
      F.raiseError(err)

    private[fs2] def translate[F2[x] >: F[x], G[_]](f: F2 ~> G): Pull[G, INothing, INothing] =
      new RaiseError[G](err)

    override def toString = s"RaiseError($err)"
  }

  /**
    * Returns a pull that evaluates the supplied by-name each time the pull is used,
    * allowing use of a mutable value in pull computations.
    */
  def suspend[F[_], O, R](p: => Pull[F, O, R]): Pull[F, O, R] = done >> p

  /** `Sync` instance for `Pull`. */
  implicit def syncInstance[F[_], O](
      implicit ev: ApplicativeError[F, Throwable]): Sync[Pull[F, O, ?]] =
    new Sync[Pull[F, O, ?]] {
      def pure[A](a: A): Pull[F, O, A] = Pull.pure(a)
      def handleErrorWith[A](p: Pull[F, O, A])(h: Throwable => Pull[F, O, A]) =
        p.handleErrorWith(h)
      def raiseError[A](t: Throwable) = Pull.raiseError[F](t)
      def flatMap[A, B](p: Pull[F, O, A])(f: A => Pull[F, O, B]) = p.flatMap(f)
      def tailRecM[A, B](a: A)(f: A => Pull[F, O, Either[A, B]]) =
        f(a).flatMap {
          case Left(a)  => tailRecM(a)(f)
          case Right(b) => Pull.pure(b)
        }
      def suspend[R](p: => Pull[F, O, R]) = Pull.suspend(p)
      def bracketCase[A, B](acquire: Pull[F, O, A])(use: A => Pull[F, O, B])(
          release: (A, ExitCase[Throwable]) => Pull[F, O, Unit]): Pull[F, O, B] =
        ???
      /* TODO
        Pull.fromFreeC(
          FreeC
            .syncInstance[Algebra[F, O, ?]]
            .bracketCase(acquire.get)(a => use(a).get)((a, c) => release(a, c).get))
     */
    }

  /**
    * `FunctionK` instance for `F ~> Pull[F, INothing, ?]`
    *
    * @example {{{
    * scala> import cats.Id
    * scala> Pull.functionKInstance[Id](42).flatMap(Pull.output1).stream.compile.toList
    * res0: cats.Id[List[Int]] = List(42)
    * }}}
    */
  implicit def functionKInstance[F[_]]: F ~> Pull[F, INothing, ?] =
    FunctionK.lift[F, Pull[F, INothing, ?]](Pull.eval)
}

private[fs2] trait PullInstancesLowPriority {

  implicit def monadInstance[F[_], O]: Monad[Pull[F, O, ?]] =
    new Monad[Pull[F, O, ?]] {
<<<<<<< HEAD
      def pure[A](a: A): Pull[F, O, A] = Pull.pure(a)
      def flatMap[A, B](p: Pull[F, O, A])(f: A => Pull[F, O, B]) = p.flatMap(f)
      def tailRecM[A, B](a: A)(f: A => Pull[F, O, Either[A, B]]) =
=======
      override def pure[A](a: A): Pull[F, O, A] = Pull.pure(a)
      override def flatMap[A, B](p: Pull[F, O, A])(f: A => Pull[F, O, B]): Pull[F, O, B] =
        p.flatMap(f)
      override def tailRecM[A, B](a: A)(f: A => Pull[F, O, Either[A, B]]): Pull[F, O, B] =
>>>>>>> dd0c664d
        f(a).flatMap {
          case Left(a)  => tailRecM(a)(f)
          case Right(b) => Pull.pure(b)
        }
    }
}<|MERGE_RESOLUTION|>--- conflicted
+++ resolved
@@ -1,11 +1,8 @@
 package fs2
 
 import cats._
-<<<<<<< HEAD
 import cats.implicits._
-=======
 import cats.arrow.FunctionK
->>>>>>> dd0c664d
 import cats.effect._
 
 /**
@@ -579,16 +576,10 @@
 
   implicit def monadInstance[F[_], O]: Monad[Pull[F, O, ?]] =
     new Monad[Pull[F, O, ?]] {
-<<<<<<< HEAD
-      def pure[A](a: A): Pull[F, O, A] = Pull.pure(a)
-      def flatMap[A, B](p: Pull[F, O, A])(f: A => Pull[F, O, B]) = p.flatMap(f)
-      def tailRecM[A, B](a: A)(f: A => Pull[F, O, Either[A, B]]) =
-=======
       override def pure[A](a: A): Pull[F, O, A] = Pull.pure(a)
       override def flatMap[A, B](p: Pull[F, O, A])(f: A => Pull[F, O, B]): Pull[F, O, B] =
         p.flatMap(f)
       override def tailRecM[A, B](a: A)(f: A => Pull[F, O, Either[A, B]]): Pull[F, O, B] =
->>>>>>> dd0c664d
         f(a).flatMap {
           case Left(a)  => tailRecM(a)(f)
           case Right(b) => Pull.pure(b)
